"""
The purpose of this entire file is to keep a single file that will hold all of the data dictionaries in order to bucket
the individual features. Keeping them all in one file will help keep maintenance easier.

Before each of the individual dictionaries, please keep a comment of the column in the dictionary they are associated with.

Note: the inner variable does not matter but each of the dictionary keys does not matter but the all cases must be
considered. If using a lambda function you need if and an Else because Lambdas NEED to return something.
"""

'''
dictionary for 'PRCP' column
'''
rainy_dict = {'Rained_bucket': lambda x: 1 if x > 0 else 0}
<<<<<<< HEAD

=======
>>>>>>> 1126ac63

'''
dictionary for 'Wind Speed'
Values taken from the Beaufort scale
'''

<<<<<<< HEAD
windspeed_dict = {'Calm_bucket':            lambda x: "Calm"              if x < 0.5          else None,
                  'Light_Air_bucket':       lambda x: "Light Air"         if 1.5 > x >= 0.5   else None,
                  'Light_breeze_bucket':    lambda x: "Light breeze"      if 3.3 > x >= 1.5   else None,
                  'Gentle_Breeze_bucket':   lambda x: "Gentle Breeze"     if 5.5 > x >= 3.3   else None,
                  'Moderate_Breeze_bucket': lambda x: "Moderate Breeze"   if 7.9 > x >= 5.5   else None,
                  'Fresh_Breeze_bucket':    lambda x: "Fresh Breeze"      if 10.7 > x >= 7.9  else None,
                  'Strong_Breeze_bucket':   lambda x: "Strong Breeze"     if 13.8 > x >= 10.7 else None,
                  'Near_Gale_bucket':       lambda x: "Near Gale"         if 17.1 > x >= 13.8 else None,
                  'Gale_bucket':            lambda x: "Gale"              if 20.7 > x >= 17.1 else None,
                  'Strong_Gale_bucket':     lambda x: "Strong Gale"       if 24.4 > x >= 20.7 else None,
                  'Storm_bucket':           lambda x: "Storm"             if 28.4 > x >= 24.4 else None,
                  'Violent_Storm_bucket':   lambda x: "Violent Storm"     if 32.6 > x >= 28.4 else None,
                  'Hurricane_Force_bucket': lambda x: "Hurricane Force"  if x >= 32.6        else None
                 }
=======
windspeed_dict = {'Calm_bucket': lambda x: "Calm" if x < 0.5 else None,
                  'Light_Air_bucket': lambda x: "Light Air" if 1.5 > x >= 0.5 else None,
                  'Light_breeze_bucket': lambda x: "Light breeze" if 3.3 > x >= 1.5 else None,
                  'Gentle_Breeze_bucket': lambda x: "Gentle Breeze" if 5.5 > x >= 3.3 else None,
                  'Moderate_Breeze_bucket': lambda x: "Moderate Breeze" if 7.9 > x >= 5.5 else None,
                  'Fresh_Breeze_bucket': lambda x: "Fresh Breeze" if 10.7 > x >= 7.9 else None,
                  'Strong_Breeze_bucket': lambda x: "Strong Breeze" if 13.8 > x >= 10.7 else None,
                  'Near_Gale_bucket': lambda x: "Near Gale" if 17.1 > x >= 13.8 else None,
                  'Gale_bucket': lambda x: "Gale" if 20.7 > x >= 17.1 else None,
                  'Strong_Gale_bucket': lambda x: "Strong Gale" if 24.4 > x >= 20.7 else None,
                  'Storm_bucket': lambda x: "Storm" if 28.4 > x >= 24.4 else None,
                  'Violent_Storm_bucket': lambda x: "Violent Storm" if 32.6 > x >= 28.4 else None,
                  'Hurricane_Force_bucket': lambda x: "Hurricane Force" if x >= 32.6 else None
                  }
>>>>>>> 1126ac63

'''
Values taken from http://snowfence.umn.edu/Components/winddirectionanddegreeswithouttable3.htm
N   348.75 - 11.25
NNE 11.25 - 33.75
NE  33.75 - 56.25
ENE 56.25 - 78.75
E   78.75 - 101.25
ESE 101.25 - 123.75
SE  123.75 - 146.25
SSE 146.25 - 168.75
S   168.75 - 191.25
SSW 191.25 - 213.75
SW  213.75 - 236.25
WSW 236.25 - 258.75
W   258.75 - 281.25
WNW 281.25 - 303.75
NW  303.75 - 326.25
NNW 326.25 - 348.75

dictionary for 'Wind Direction'

'''

<<<<<<< HEAD
winddirection_dict = {'N_bucket_bottom':   lambda x: "N"   if x < 11         else None,
                      'NNE_bucket': lambda x: "NNE" if 33 > x >= 11   else None,
                      'NE_bucket':  lambda x: "NE"  if 56 > x >= 33   else None,
                      'ENE_bucket': lambda x: "ENE" if 78 > x >= 56   else None,
                      'E_bucket':   lambda x: "E"   if 101 > x >= 78  else None,
                      'ESE_bucket': lambda x: "ESE" if 123 > x >= 101 else None,
                      'SE_bucket':  lambda x: "SE"  if 146 > x >= 123 else None,
                      'SSE_bucket': lambda x: "SSE" if 169 > x >= 146 else None,
                      'S_bucket':   lambda x: "S"   if 191 > x >= 169 else None,
                      'SSW_bucket': lambda x: "SSW" if 213 > x >= 191 else None,
                      'SW_bucket':  lambda x: "SW"  if 236 > x >= 213 else None,
                      'WSW_bucket': lambda x: "WSW" if 258 > x >= 236 else None,
                      'W_bucket':   lambda x: "W"   if 281 > x >= 258 else None,
                      'WNW_bucket': lambda x: "WNW" if 303 > x >= 281 else None,
                      'NW_bucket':  lambda x: "NW"  if 326 > x >= 303 else None,
                      'NNW_bucket': lambda x: "NNW" if 348 > x >= 326 else None,
                      'N_bucket_top':   lambda x: "N"   if x >= 348       else None
                     }
=======
winddirection_dict = {'N_bucket_bottom': lambda x: "N" if x < 11 else None,
                      'NNE_bucket': lambda x: "NNE" if 33 > x >= 11 else None,
                      'NE_bucket': lambda x: "NE" if 56 > x >= 33 else None,
                      'ENE_bucket': lambda x: "ENE" if 78 > x >= 56 else None,
                      'E_bucket': lambda x: "E" if 101 > x >= 78 else None,
                      'ESE_bucket': lambda x: "ESE" if 123 > x >= 101 else None,
                      'SE_bucket': lambda x: "SE" if 146 > x >= 123 else None,
                      'SSE_bucket': lambda x: "SSE" if 169 > x >= 146 else None,
                      'S_bucket': lambda x: "S" if 191 > x >= 169 else None,
                      'SSW_bucket': lambda x: "SSW" if 213 > x >= 191 else None,
                      'SW_bucket': lambda x: "SW" if 236 > x >= 213 else None,
                      'WSW_bucket': lambda x: "WSW" if 258 > x >= 236 else None,
                      'W_bucket': lambda x: "W" if 281 > x >= 258 else None,
                      'WNW_bucket': lambda x: "WNW" if 303 > x >= 281 else None,
                      'NW_bucket': lambda x: "NW" if 326 > x >= 303 else None,
                      'NNW_bucket': lambda x: "NNW" if 348 > x >= 326 else None,
                      'N_bucket_top': lambda x: "N" if x >= 348 else None
                      }
>>>>>>> 1126ac63

'''
dictionary for the amount of precipitation tha that fallen. Categories taken from 
https://en.wikipedia.org/wiki/Rain#Intensity

units in mm
column = 'PRCP'
'''
<<<<<<< HEAD
precipitation_dict = {'None_bucket':     lambda x: 'None'       if x < 0.001        else None,
                      'Light_bucket':    lambda x: 'Light'      if 2.5 > x >= 0.001 else None,
                      'Moderate_bucket': lambda x: 'Moderate'   if 7.6 > x >= 2.5   else None,
                      'Heavy_bucket':    lambda x: 'Heavy'      if 50.0 > x >= 7.6  else None,
                      'Violent_bucket':  lambda x: 'Violent'    if  x >= 50.0       else None}
=======
precipitation_dict = {'None_bucket': lambda x: 'None' if x < 0.001 else None,
                      'Light_bucket': lambda x: 'Light' if 2.5 > x >= 0.001 else None,
                      'Moderate_bucket': lambda x: 'Moderate' if 7.6 > x >= 2.5 else None,
                      'Heavy_bucket': lambda x: 'Heavy' if 50.0 > x >= 7.6 else None,
                      'Violent_bucket': lambda x: 'Violent' if x >= 50.0 else None}
>>>>>>> 1126ac63

'''
dictionary for the amount of snow that has fallen

coulmn = 'SNOW'
'''
<<<<<<< HEAD
snow_dict = {'None_bucket':     lambda x: 'None'     if x < 0.001        else None,
             'Light_bucket':    lambda x: 'Light'    if 2.0 > x >= 0.001 else None,
             'Moderate_bucket': lambda x: 'Moderate' if 5.0 > x >= 2.0   else None,
             'Heavy_bucket':    lambda x: 'Heavy'    if x >= 5.0         else None}
=======
snow_dict = {'None_bucket': lambda x: 'None' if x < 0.001 else None,
             'Light_bucket': lambda x: 'Light' if 2.0 > x >= 0.001 else None,
             'Moderate_bucket': lambda x: 'Moderate' if 5.0 > x >= 2.0 else None,
             'Heavy_bucket': lambda x: 'Heavy' if x >= 5.0 else None}
>>>>>>> 1126ac63

'''
dictionary for the snow depth

column = 'SNWD'
'''
<<<<<<< HEAD
snow_depth_dict = {'None_bucket':     lambda x: 'None'      if x < 0.001         else None,
                   'Minimal_bucket':  lambda x: 'Minimal'   if 5.0 > x >=  0.001 else None,
                   'Moderate_bucket': lambda x: 'Moderate'  if 10.0 > x >= 5.0   else None,
                   'Deep_bucket':     lambda x: 'Deep'      if x >= 10.0         else None}

=======
snow_depth_dict = {'None_bucket': lambda x: 'None' if x < 0.001 else None,
                   'Minimal_bucket': lambda x: 'Minimal' if 5.0 > x >= 0.001 else None,
                   'Moderate_bucket': lambda x: 'Moderate' if 10.0 > x >= 5.0 else None,
                   'Deep_bucket': lambda x: 'Deep' if x >= 10.0 else None}
>>>>>>> 1126ac63

'''
dictionary for the maximum air temperature

column = 'TMAX' or 'TMIN'
'''
<<<<<<< HEAD
temp_dict = {'Freezing_bucket':  lambda x: 'Freezing'    if x < 0                else None,
             'Cold_bucket':      lambda x: 'Cold'        if 4.44 > x >= 0        else None,
             'Cool_bucket':      lambda x: 'Cool'        if 10.0 > x >= 4.44     else None,
             'Moderate_bucket':  lambda x: 'Moderate'    if 15.56 > x >= 10.0    else None,
             'Room_bucket':      lambda x: 'Room'        if 21.11 > x >=  15.56  else None,
             'Warm_bucket':      lambda x: 'Warm'        if 26.67 > x >= 21.11   else None,
             'Hot_bucket':       lambda x: 'Hot'         if 32.22 > x >= 26.67   else None,
             'Extreme_bucket':   lambda x: 'Extreme'     if 37.78 > x >= 32.22   else None,
             'Dangerous_bucket': lambda x: 'Dangerous'   if  x >= 37.78          else None
            }
=======
temp_dict = {'Freezing_bucket': lambda x: 'Freezing' if x < 0 else None,
             'Cold_bucket': lambda x: 'Cold' if 4.44 > x >= 0 else None,
             'Cool_bucket': lambda x: 'Cool' if 10.0 > x >= 4.44 else None,
             'Moderate_bucket': lambda x: 'Moderate' if 15.56 > x >= 10.0 else None,
             'Room_bucket': lambda x: 'Room' if 21.11 > x >= 15.56 else None,
             'Warm_bucket': lambda x: 'Warm' if 26.67 > x >= 21.11 else None,
             'Hot_bucket': lambda x: 'Hot' if 32.22 > x >= 26.67 else None,
             'Extreme_bucket': lambda x: 'Extreme' if 37.78 > x >= 32.22 else None,
             'Dangerous_bucket': lambda x: 'Dangerous' if x >= 37.78 else None
             }
>>>>>>> 1126ac63

"ODO (mg/L)" \

'''
Values taken from https://www.caryinstitute.org/sites/default/files/public/downloads/curriculum-project/1C1_dissolved_oxygen_reading.pdf
'''
odo_mgl_dict ={
        'Very Low_bucket':      lambda x: 'Very Low'        if x < 2.0          else None,
        'Low_bucket':           lambda x: 'Low'             if 4.0 > x >= 2.0   else None,
        'Average_bucket':       lambda x: 'Average'         if 7.0 > x >= 4.0   else None,
        'Above_Average_bucket': lambda x: 'Above Average'   if 11.0 > x >= 7.0  else None,
        'High_bucket':          lambda x: 'High'            if x >= 11.0        else None,

}
"ODOSat%"

'''
Values taken from https://www.caryinstitute.org/sites/default/files/public/downloads/curriculum-project/1C1_dissolved_oxygen_reading.pdf
'''
odo_percent_dict = {
    'Very_Low_bucket': lambda x: 'Very Low'    if x < 60.0 else None,
    'Low_bucket': lambda x: 'Low'         if 80.0 > x >= 60.0 else None,
    'Average_bucket': lambda x: 'Average'     if 125.0 > x >= 80.0 else None,
    'High_bucket': lambda x: 'High'    if x >= 125.5 else None,
}
"'Sp Cond (uS/cm)'"

'''
values taken from Table 1: from http://cels.uri.edu/docslink/ww/water-quality-factsheets/pH&alkalinity.pdf 
(US EPA categotry). Lower the Worse
'''
sp_cond_us_cm_dict ={
        'Critical_bucket': lambda x: 'Critical'          if x < 2.0              else None,
        'Endangered_bucket': lambda x: 'Endangered'        if 5.0 > x >= 2.0       else None,
        'Highly_Sensitive_bucket': lambda x: 'Highly Sensitive'  if 10.0 > x >= 5.0     else None,
        'Sensitive_bucket': lambda x: 'Sensitive'         if 20.0 > x >= 10.0    else None,
        'Not_Sensitive_bucket': lambda x: 'Not Sensitive'     if x >=  20.0  else None,
}
'Turbidity (NTU)'

turb_dict = {
        'Clear_bucket': lambda x: 'Clear'    if x < 1.0             else None,
        'Good_bucket': lambda x: 'Good'     if 10.0 > x >= 1.0     else None,
        'Moderate_bucket': lambda x: 'Moderate' if 40.0 > x >= 10.0    else None,
        'Hazy_bucket': lambda x: 'Hazy'     if 100.0 > x >= 40.0   else None,
        'Cloudy_bucket': lambda x: 'Cloudy'   if 400.0 > x >= 100.0  else None,
        'Murky_bucket': lambda x: 'Murky'    if 1000.0 > x >= 400.0 else None,
        'Poor_bucket': lambda x: 'Poor'     if x >=  1000.0        else None,
}
'datetime'
'pH'
ph_dict = {
    'Low_bucket': lambda x: 'Low'     if x < 8.5 else None,
    'Medium_bucket': lambda x: 'Medium'  if 8.7 > x >= 8.5 else None,
    'High_bucket': lambda x: 'High'    if x >= 8.7 else None,
}
'pH (mV)'

ph_mv_dict ={
    'Low_bucket': lambda x: 'Low' if x < -120.8 else None,
    'Medium_bucket': lambda x: 'Medium' if -112.1 > x >= -120.8 else None,
    'High_bucket': lambda x: 'High' if x >= -112.1 else None,
}

'''
all of the dictionaries in one. Key = column name, value = dictionary defining categories
'''
all_dict = {'Wind Speed': windspeed_dict,
            'Wind Angle': winddirection_dict,
            'PRCP': precipitation_dict,
            'SNOW': snow_dict,
            'SNWD': snow_depth_dict,
            'TMAX': temp_dict,
<<<<<<< HEAD
            'TMIN': temp_dict,
            'Temp C': temp_dict,
            'Sp Cond (uS/cm)': sp_cond_us_cm_dict,
            'ODOSat%': odo_percent_dict,
            'ODO (mg/L)':odo_mgl_dict,
            'Turbidity (NTU)': turb_dict,
            'pH': ph_dict,
            'pH (mV)': ph_mv_dict
           }

=======
            'TMIN': temp_dict}
>>>>>>> 1126ac63
<|MERGE_RESOLUTION|>--- conflicted
+++ resolved
@@ -12,17 +12,13 @@
 dictionary for 'PRCP' column
 '''
 rainy_dict = {'Rained_bucket': lambda x: 1 if x > 0 else 0}
-<<<<<<< HEAD
-
-=======
->>>>>>> 1126ac63
+
 
 '''
 dictionary for 'Wind Speed'
 Values taken from the Beaufort scale
 '''
 
-<<<<<<< HEAD
 windspeed_dict = {'Calm_bucket':            lambda x: "Calm"              if x < 0.5          else None,
                   'Light_Air_bucket':       lambda x: "Light Air"         if 1.5 > x >= 0.5   else None,
                   'Light_breeze_bucket':    lambda x: "Light breeze"      if 3.3 > x >= 1.5   else None,
@@ -37,22 +33,7 @@
                   'Violent_Storm_bucket':   lambda x: "Violent Storm"     if 32.6 > x >= 28.4 else None,
                   'Hurricane_Force_bucket': lambda x: "Hurricane Force"  if x >= 32.6        else None
                  }
-=======
-windspeed_dict = {'Calm_bucket': lambda x: "Calm" if x < 0.5 else None,
-                  'Light_Air_bucket': lambda x: "Light Air" if 1.5 > x >= 0.5 else None,
-                  'Light_breeze_bucket': lambda x: "Light breeze" if 3.3 > x >= 1.5 else None,
-                  'Gentle_Breeze_bucket': lambda x: "Gentle Breeze" if 5.5 > x >= 3.3 else None,
-                  'Moderate_Breeze_bucket': lambda x: "Moderate Breeze" if 7.9 > x >= 5.5 else None,
-                  'Fresh_Breeze_bucket': lambda x: "Fresh Breeze" if 10.7 > x >= 7.9 else None,
-                  'Strong_Breeze_bucket': lambda x: "Strong Breeze" if 13.8 > x >= 10.7 else None,
-                  'Near_Gale_bucket': lambda x: "Near Gale" if 17.1 > x >= 13.8 else None,
-                  'Gale_bucket': lambda x: "Gale" if 20.7 > x >= 17.1 else None,
-                  'Strong_Gale_bucket': lambda x: "Strong Gale" if 24.4 > x >= 20.7 else None,
-                  'Storm_bucket': lambda x: "Storm" if 28.4 > x >= 24.4 else None,
-                  'Violent_Storm_bucket': lambda x: "Violent Storm" if 32.6 > x >= 28.4 else None,
-                  'Hurricane_Force_bucket': lambda x: "Hurricane Force" if x >= 32.6 else None
-                  }
->>>>>>> 1126ac63
+
 
 '''
 Values taken from http://snowfence.umn.edu/Components/winddirectionanddegreeswithouttable3.htm
@@ -77,7 +58,6 @@
 
 '''
 
-<<<<<<< HEAD
 winddirection_dict = {'N_bucket_bottom':   lambda x: "N"   if x < 11         else None,
                       'NNE_bucket': lambda x: "NNE" if 33 > x >= 11   else None,
                       'NE_bucket':  lambda x: "NE"  if 56 > x >= 33   else None,
@@ -96,26 +76,7 @@
                       'NNW_bucket': lambda x: "NNW" if 348 > x >= 326 else None,
                       'N_bucket_top':   lambda x: "N"   if x >= 348       else None
                      }
-=======
-winddirection_dict = {'N_bucket_bottom': lambda x: "N" if x < 11 else None,
-                      'NNE_bucket': lambda x: "NNE" if 33 > x >= 11 else None,
-                      'NE_bucket': lambda x: "NE" if 56 > x >= 33 else None,
-                      'ENE_bucket': lambda x: "ENE" if 78 > x >= 56 else None,
-                      'E_bucket': lambda x: "E" if 101 > x >= 78 else None,
-                      'ESE_bucket': lambda x: "ESE" if 123 > x >= 101 else None,
-                      'SE_bucket': lambda x: "SE" if 146 > x >= 123 else None,
-                      'SSE_bucket': lambda x: "SSE" if 169 > x >= 146 else None,
-                      'S_bucket': lambda x: "S" if 191 > x >= 169 else None,
-                      'SSW_bucket': lambda x: "SSW" if 213 > x >= 191 else None,
-                      'SW_bucket': lambda x: "SW" if 236 > x >= 213 else None,
-                      'WSW_bucket': lambda x: "WSW" if 258 > x >= 236 else None,
-                      'W_bucket': lambda x: "W" if 281 > x >= 258 else None,
-                      'WNW_bucket': lambda x: "WNW" if 303 > x >= 281 else None,
-                      'NW_bucket': lambda x: "NW" if 326 > x >= 303 else None,
-                      'NNW_bucket': lambda x: "NNW" if 348 > x >= 326 else None,
-                      'N_bucket_top': lambda x: "N" if x >= 348 else None
-                      }
->>>>>>> 1126ac63
+
 
 '''
 dictionary for the amount of precipitation tha that fallen. Categories taken from 
@@ -124,61 +85,40 @@
 units in mm
 column = 'PRCP'
 '''
-<<<<<<< HEAD
 precipitation_dict = {'None_bucket':     lambda x: 'None'       if x < 0.001        else None,
                       'Light_bucket':    lambda x: 'Light'      if 2.5 > x >= 0.001 else None,
                       'Moderate_bucket': lambda x: 'Moderate'   if 7.6 > x >= 2.5   else None,
                       'Heavy_bucket':    lambda x: 'Heavy'      if 50.0 > x >= 7.6  else None,
                       'Violent_bucket':  lambda x: 'Violent'    if  x >= 50.0       else None}
-=======
-precipitation_dict = {'None_bucket': lambda x: 'None' if x < 0.001 else None,
-                      'Light_bucket': lambda x: 'Light' if 2.5 > x >= 0.001 else None,
-                      'Moderate_bucket': lambda x: 'Moderate' if 7.6 > x >= 2.5 else None,
-                      'Heavy_bucket': lambda x: 'Heavy' if 50.0 > x >= 7.6 else None,
-                      'Violent_bucket': lambda x: 'Violent' if x >= 50.0 else None}
->>>>>>> 1126ac63
 
 '''
 dictionary for the amount of snow that has fallen
 
 coulmn = 'SNOW'
 '''
-<<<<<<< HEAD
 snow_dict = {'None_bucket':     lambda x: 'None'     if x < 0.001        else None,
              'Light_bucket':    lambda x: 'Light'    if 2.0 > x >= 0.001 else None,
              'Moderate_bucket': lambda x: 'Moderate' if 5.0 > x >= 2.0   else None,
              'Heavy_bucket':    lambda x: 'Heavy'    if x >= 5.0         else None}
-=======
-snow_dict = {'None_bucket': lambda x: 'None' if x < 0.001 else None,
-             'Light_bucket': lambda x: 'Light' if 2.0 > x >= 0.001 else None,
-             'Moderate_bucket': lambda x: 'Moderate' if 5.0 > x >= 2.0 else None,
-             'Heavy_bucket': lambda x: 'Heavy' if x >= 5.0 else None}
->>>>>>> 1126ac63
+
 
 '''
 dictionary for the snow depth
 
 column = 'SNWD'
 '''
-<<<<<<< HEAD
 snow_depth_dict = {'None_bucket':     lambda x: 'None'      if x < 0.001         else None,
                    'Minimal_bucket':  lambda x: 'Minimal'   if 5.0 > x >=  0.001 else None,
                    'Moderate_bucket': lambda x: 'Moderate'  if 10.0 > x >= 5.0   else None,
                    'Deep_bucket':     lambda x: 'Deep'      if x >= 10.0         else None}
 
-=======
-snow_depth_dict = {'None_bucket': lambda x: 'None' if x < 0.001 else None,
-                   'Minimal_bucket': lambda x: 'Minimal' if 5.0 > x >= 0.001 else None,
-                   'Moderate_bucket': lambda x: 'Moderate' if 10.0 > x >= 5.0 else None,
-                   'Deep_bucket': lambda x: 'Deep' if x >= 10.0 else None}
->>>>>>> 1126ac63
+
 
 '''
 dictionary for the maximum air temperature
 
 column = 'TMAX' or 'TMIN'
 '''
-<<<<<<< HEAD
 temp_dict = {'Freezing_bucket':  lambda x: 'Freezing'    if x < 0                else None,
              'Cold_bucket':      lambda x: 'Cold'        if 4.44 > x >= 0        else None,
              'Cool_bucket':      lambda x: 'Cool'        if 10.0 > x >= 4.44     else None,
@@ -189,18 +129,7 @@
              'Extreme_bucket':   lambda x: 'Extreme'     if 37.78 > x >= 32.22   else None,
              'Dangerous_bucket': lambda x: 'Dangerous'   if  x >= 37.78          else None
             }
-=======
-temp_dict = {'Freezing_bucket': lambda x: 'Freezing' if x < 0 else None,
-             'Cold_bucket': lambda x: 'Cold' if 4.44 > x >= 0 else None,
-             'Cool_bucket': lambda x: 'Cool' if 10.0 > x >= 4.44 else None,
-             'Moderate_bucket': lambda x: 'Moderate' if 15.56 > x >= 10.0 else None,
-             'Room_bucket': lambda x: 'Room' if 21.11 > x >= 15.56 else None,
-             'Warm_bucket': lambda x: 'Warm' if 26.67 > x >= 21.11 else None,
-             'Hot_bucket': lambda x: 'Hot' if 32.22 > x >= 26.67 else None,
-             'Extreme_bucket': lambda x: 'Extreme' if 37.78 > x >= 32.22 else None,
-             'Dangerous_bucket': lambda x: 'Dangerous' if x >= 37.78 else None
-             }
->>>>>>> 1126ac63
+
 
 "ODO (mg/L)" \
 
@@ -274,7 +203,6 @@
             'SNOW': snow_dict,
             'SNWD': snow_depth_dict,
             'TMAX': temp_dict,
-<<<<<<< HEAD
             'TMIN': temp_dict,
             'Temp C': temp_dict,
             'Sp Cond (uS/cm)': sp_cond_us_cm_dict,
@@ -283,8 +211,4 @@
             'Turbidity (NTU)': turb_dict,
             'pH': ph_dict,
             'pH (mV)': ph_mv_dict
-           }
-
-=======
-            'TMIN': temp_dict}
->>>>>>> 1126ac63
+           }