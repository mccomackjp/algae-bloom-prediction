--- conflicted
+++ resolved
@@ -245,11 +245,6 @@
                                                            y_column,
                                                            null_model=null_model)
 
-<<<<<<< HEAD
-=======
-    if mathop is not None:
-        x_train, x_test = alter_columns(x_train, x_test, mathop)
->>>>>>> 7c46b261
     # Train the model
     model.fit(x_train, y_train)
     predictions = model.predict(x_test)
