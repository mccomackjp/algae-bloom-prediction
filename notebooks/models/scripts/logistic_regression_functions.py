--- conflicted
+++ resolved
@@ -285,11 +285,8 @@
     return sorted_columns
 
 
-<<<<<<< HEAD
-def greedy_model(model, training_df, testing_df, x_columns, y_column, sorted_columns, base_columns=[]):
-=======
-def greedy_model(model, training_df, testing_df, x_columns, y_column, sorted_columns, mathop=None):
->>>>>>> 349b2364
+
+def greedy_model(model, training_df, testing_df, x_columns, y_column, sorted_columns, base_columns=[], mathop=None):
     """
     Creates a greedy model based on columns which only improve recall.
 
@@ -299,43 +296,31 @@
     :param x_columns: Columns to be used as inputs.
     :param y_column: Target column to be predicted.
     :param sorted_columns: List of sorted columns by recall.
-<<<<<<< HEAD
     :param base_columns: Base columns to start the greedy model with.
-=======
     :param mathop: the functools.partial(Numpy mathematical) operation to do on the Data
->>>>>>> 349b2364
 
     :return: tuple of recall, precision, and confusing matrix metrics,
     as well as predictions made, predictions probabilities, and the model itself.
     """
     # Start with a base null model
-<<<<<<< HEAD
     if len(base_columns) > 0:
         accuracy, recall, precision, cm, predictions, predictions_prob, model = train_model(
-            model, training_df, testing_df, base_columns, y_column)
+            model, training_df, testing_df, base_columns, y_column, mathop=mathop)
     else:
         accuracy, recall, precision, cm, predictions, predictions_prob, model = train_model(
-            model, training_df, testing_df, x_columns, y_column, null_model=True)
+          model, training_df, testing_df, x_columns, y_column, null_model=True, mathop=mathop)
     greedy_columns = base_columns
     # Remove the base columns from the greedy columns
     print('greedy_columns:', greedy_columns)
     print('sorted_columns:', sorted_columns)
     sorted_columns = remove_matching_strings(sorted_columns, greedy_columns)
     print('adjusted sorted_columns:', sorted_columns)
-=======
-    accuracy, recall, precision, cm, predictions, predictions_prob, model = train_model(
-        model, training_df, testing_df, x_columns, y_column, null_model=True, mathop=mathop)
-    greedy_columns = []
->>>>>>> 349b2364
+
     for column in sorted_columns:
         temp_columns = greedy_columns + [column]
         print("Training model with:", temp_columns)
         temp_accuracy, temp_recall, temp_precision, temp_cm, temp_pred, temp_pred_prob, \
-<<<<<<< HEAD
-            temp_model = train_model(model, training_df, testing_df, temp_columns, y_column)
-=======
             temp_model = train_model(model, training_df, testing_df, temp_columns, y_column, mathop=mathop)
->>>>>>> 349b2364
         print("Test model accuracy:", temp_accuracy)
         print("Test model recall:", temp_recall)
         print("Test model precision:", temp_precision)
