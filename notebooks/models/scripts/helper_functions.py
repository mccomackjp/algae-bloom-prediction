import numpy as np
import pandas as pd
from keras import backend as K
import matplotlib.pyplot as plt
import seaborn as sns
import scripts.logistic_regression_functions as lrf


def create_correlation_plots(dataframe, target, figsize=(10, 50)):
    """
    Creates a series of numpy correlation plots between all numerical columns and the target column.

    :param dataframe: DataFrame to plot.
    :param target: Target column to compare with.
    :param figsize: Size of each plot.
    :return: matplot lib subplots.
    """
    numerical_columns = []
    for col in dataframe.columns:
        if lrf.is_numerical(dataframe[col]):
            numerical_columns.append(col)
    f, axes = plt.subplots(nrows=len(numerical_columns), ncols=1, figsize=figsize)
    for i, col in enumerate(numerical_columns):
        data = np.correlate(dataframe[target], dataframe[col], mode='full')
        data = data[-len(dataframe[target]):]
        temp_column = '{} : {} Correlation'.format(target, col)
        temp = pd.DataFrame({temp_column: data})
        temp[temp_column].plot(ax=axes[i], title=temp_column)
    plt.tight_layout()


def create_plots(dataframe, target, figsize=(10, 50)):
    """
    Creates a series of line and boxplots for the given data frame. Requires numerical or categorical data.

    :param dataframe: DataFrame to plot
    :param target: Target column to compare with.
    :param figsize: Size of each plot.
    :return: matplot lib subplots.
    """
    f, axes = plt.subplots(nrows=len(dataframe.columns), ncols=1, figsize=figsize)
    for i, col in enumerate(dataframe.columns):
        if lrf.is_numerical(dataframe[col]):
            dataframe.plot(ax=axes[i], y=[target, col], title=col)
        else:
            sns.boxplot(data=dataframe, x=col, y=target, ax=axes[i])
    plt.tight_layout()


def bin_series(series, bins, quantile_binning=False):
    """
    Bins a series into categories.

    :param series: Series to be binned.
    :param bins: Number of bins to create.
    :param quantile_binning: Whether to use quantile based binning.
    :return: Binned Series object
    """
    if quantile_binning:
        labels = [str(x) for x in set(pd.qcut(series, q=bins))]
        return pd.qcut(series, q=bins, labels=labels)
    else:
        labels = [str(x) for x in set(pd.cut(series, bins=bins))]
        return pd.cut(series, bins=bins, labels=labels)


def bin_df(df, bins, quantile_binning=False):
    """
    Bins each column in the given DataFrame
    :param df: DataFrame to bin
    :param bins: Number of bins to create.
    :param quantile_binning: Whether to use quantile based binning.
    :return: DataFrame with additional binned category columns.
    """
    new_df = pd.DataFrame(df[[]])
    new_columns = []
    for col in df.columns:
        new_col = '{}_{}_q_bins' if quantile_binning else '{}_{}_bins'
        new_col = new_col.format(col, bins)
        new_columns.append(new_col)
        new_df[new_col.format(col)] = bin_series(df[col], bins, quantile_binning)
    return new_df, new_columns


def data_window_reduction(df, time_column, target_column,
                          x_win_size=pd.Timedelta('3 days 12 hours'),
                          y_win_size=pd.Timedelta(1, unit='d'),
                          shift=pd.Timedelta(14, unit='h'),
                          percentile=0.95):
    """
    Reduces data based on a sliding window method.

    :param df: DataFrame to reduce
    :param time_column: name of the datetime object column in the DataFrame
    :param target_column: Column which is the target for predictions.
    :param x_win_size: Timedelta for the size of feature windows.
    :param y_win_size: Timedelta for the size of target windows.
    :param shift: Timedelta for the amount to shift windows by.
    :param percentile: float percentage of the value to extract.
        example: max = 1.0, min = 0.0, average = 0.5
    :return: Reduced DataFrame.
    """
    print("Segmenting...")
    x_windows, y_windows = segment_dataset(df, time_column, x_win_size=x_win_size, y_win_size=y_win_size, shift=shift)
    print("Extracting feature windows...")
    x_windows = extract_percentile(x_windows, time_column, percentile=percentile)
    print("Extracting target windows...")
    y_windows = extract_percentile(y_windows, time_column, percentile=percentile, debug=True)
    print("Combining extractions...")
    x_windows[target_column] = y_windows[target_column].values
    return x_windows


<<<<<<< HEAD
def extract_percentile(windows, time_column, percentile=0.95, interpolation='linear', debug=False):
=======
def extract_percentile(windows, time_column, percentile=0.95, debug=False):
>>>>>>> 3fe3c805
    """
    Extracts the percentiles from the list of windowed DataFrames into a single DataFrame.

    :param windows: List of windowed DataFrames to be extracted.
    :param time_column: name of the datetime object column in the DataFrame
<<<<<<< HEAD
    :param interpolation: This optional parameter specifies the interpolation method to use, when the desired quantile lies between two data points i and j:
=======
>>>>>>> 3fe3c805
        linear: i + (j - i) * fraction, where fraction is the fractional part of the index surrounded by i and j.
        lower: i.
        higher: j.
        nearest: i or j whichever is nearest.
        midpoint: (i + j) / 2.
    :param percentile: float percentage of the value to extract.
        example: max = 1.0, min = 0.0, average = 0.5

    :return: datetimeIndexed DataFrame of percentiled windows.
    """
    extracted = pd.DataFrame()
    for df in windows:
        extracted = extracted.append(df.quantile(percentile, interpolation=interpolation, numeric_only=False))
    extracted[time_column + 'Index'] = extracted[time_column]
    return extracted.set_index(time_column + 'Index')


def segment_dataset(df, time_col,
                    x_win_size=pd.Timedelta(2, unit='d'),
                    y_win_size=pd.Timedelta(1, unit='d'),
                    shift=pd.Timedelta(1, unit='h')):
    """
    Segments the data set based on the parameters that are passed in.

    :param df: the data frame to segment into windows, must be indexed by datetime
    :param time_col: the name of the time column in the dataset
    :param x_win_size: Timedelta for the size of feature windows.
    :param y_win_size: Timedelta for the size of target windows.
    :param shift: Timedelta for the amount to shift windows by.

    :return: An array of Dataframes windowed for features and targets
    """
    segments = []
    targets = []
    start = df[time_col][0]
    end = df[time_col][len(df[time_col]) - 1]
    offset = pd.Timedelta(1, unit='s')  # to remove overlap between x and y
    while start + x_win_size + y_win_size <= end:
        segments.append(df[start:start + x_win_size])
        targets.append(df[start + x_win_size + offset: start + x_win_size + y_win_size])
        start += shift
    return segments, targets


def create_class_predictions(pred):
    """
    Obtains the guesses for the model
    """
    retval = np.array([])
    for row in pred:
        max_value = (-1, -1)
        for index, value in enumerate(row):
            if value > max_value[1]:
                max_value = (index, value)
        retval = np.append(retval, max_value[0])
    return retval


def save_model(model, model_name, model_version):
    """
    Saves the model withe the specified parameters to the path located at 
    ./../../saved_models/<MODEL_NAME>/<MODEL_VERSION>
    
    @param model - the model to be saved
    @param model_name - the name you would want to model to be saved as
    @param model_versiuon - the version of the model.
    """

    # ignoring dropout for deployment
    K.set_learning_phase(0)

    # Set a file path to save the model in.
    tf_path = "./../../saved_models/{}/{}".format(model_name, model_version)

    # Get the session from the Keras back-end to save the model in TF format.
    with K.get_session() as sess:
        tf.saved_model.simple_save(sess, tf_path, inputs={'input': model.input},
                                   outputs={t.name: t for t in model.outputs})

        
def create_time_of_day(x):
    """
    creates a time Category that will coorilate to the Datetime object that is passed in
    
    :param x: the Datetime object to create the time of day for
    
    :return: teh string representing the time of day.
    """
    retval = ''
    if x.hour >= 22 or x.hour <= 4: 
        retval = 'night'
    elif x.hour <= 6: 
        retval = 'dawn'
    elif x.hour <= 10:
        retval = 'morning'
    elif x.hour <= 14:
        retval = 'afternoon'
    elif x.hour <= 18:
        retval = 'dusk'
    else:
        retval = 'evening'
    return retval<|MERGE_RESOLUTION|>--- conflicted
+++ resolved
@@ -111,20 +111,13 @@
     return x_windows
 
 
-<<<<<<< HEAD
-def extract_percentile(windows, time_column, percentile=0.95, interpolation='linear', debug=False):
-=======
+
 def extract_percentile(windows, time_column, percentile=0.95, debug=False):
->>>>>>> 3fe3c805
     """
     Extracts the percentiles from the list of windowed DataFrames into a single DataFrame.
 
     :param windows: List of windowed DataFrames to be extracted.
     :param time_column: name of the datetime object column in the DataFrame
-<<<<<<< HEAD
-    :param interpolation: This optional parameter specifies the interpolation method to use, when the desired quantile lies between two data points i and j:
-=======
->>>>>>> 3fe3c805
         linear: i + (j - i) * fraction, where fraction is the fractional part of the index surrounded by i and j.
         lower: i.
         higher: j.
@@ -137,7 +130,7 @@
     """
     extracted = pd.DataFrame()
     for df in windows:
-        extracted = extracted.append(df.quantile(percentile, interpolation=interpolation, numeric_only=False))
+        extracted = extracted.append(df.quantile(percentile, numeric_only=False))
     extracted[time_column + 'Index'] = extracted[time_column]
     return extracted.set_index(time_column + 'Index')
 
