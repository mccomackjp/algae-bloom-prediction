--- conflicted
+++ resolved
@@ -217,11 +217,7 @@
     retval = ''
     if x.hour >= 22 or x.hour <= 4:
         retval = 'night'
-<<<<<<< HEAD
-    if x.hour <= 6:
-=======
     elif x.hour <= 6: 
->>>>>>> 86acfb52
         retval = 'dawn'
     elif x.hour <= 10:
         retval = 'morning'
