import numpy as np
import pandas as pd
import datetime
from scripts.SurfaceStationReading import SurfaceStationReading
from keras import backend as K
import matplotlib.pyplot as plt
import seaborn as sns
import tensorflow as tf
import scripts.logistic_regression_functions as lrf


def create_correlation_plots(dataframe, target, figsize=(10, 50)):
    """
    Creates a series of numpy correlation plots between all numerical columns and the target column.

    :param dataframe: DataFrame to plot.
    :param target: Target column to compare with.
    :param figsize: Size of each plot.
    :return: matplot lib subplots.
    """
    numerical_columns = []
    for col in dataframe.columns:
        if lrf.is_numerical(dataframe[col]):
            numerical_columns.append(col)
    f, axes = plt.subplots(nrows=len(numerical_columns), ncols=1, figsize=figsize)
    for i, col in enumerate(numerical_columns):
        a = dataframe[target]
        b = dataframe[col]
        a = (a - a.mean()) / (a.std() * len(a))
        b = (b - b.mean()) / (b.std())
        data = np.correlate(a, b, mode='full')
        # data = data / len(data)
        data = data[-len(dataframe[target]):]
        temp_column = '{} : {} Correlation'.format(target, col)
        day_ratio = 15 / 60 / 24
        days = [i * day_ratio for i in range(0, len(dataframe[target]))]
        temp = pd.DataFrame({temp_column: data,
                             "Elapsed Days": days})
        temp.plot(ax=axes[i], title=temp_column, x="Elapsed Days", y=temp_column)
    plt.tight_layout()


def show_graphs(dataframe, target):
    """
    Plots graphs for each variable vs the target in the dataframe.
    :param dataframe: The dataframe that will need to need to get the coorilation graphs for
    :param target: The entire dataframe column of the target variable that will need to find the coorliation for
    """
    f, axes = plt.subplots(nrows=len(dataframe.columns), ncols=1, figsize=(10, 50))
    plt.subplots_adjust(hspace=1)
    for i, col in enumerate(dataframe.columns):
        if lrf.is_numerical(dataframe[col]):
            dataframe[col].plot(ax=axes[i], title=col, color='b')
            axe = axes[i].twinx()
            dataframe[target].plot(ax=axe, color='r')
            lines, labels = axes[i].get_legend_handles_labels()
            lines2, labels2 = axe.get_legend_handles_labels()
            axe.legend(lines + lines2, labels + labels2, loc="best")
        else:
            sns.boxplot(data=dataframe, x=col, y=target, ax=axes[i])


def bin_series(series, bins, quantile_binning=False):
    """
    Bins a series into categories.

    :param series: Series to be binned.
    :param bins: Number of bins to create.
    :param quantile_binning: Whether to use quantile based binning.
    :return: Binned Series object
    """
    if quantile_binning:
        labels = [str(x) for x in set(pd.qcut(series, q=bins))]
        return pd.qcut(series, q=bins, labels=labels)
    else:
        labels = [str(x) for x in set(pd.cut(series, bins=bins))]
        return pd.cut(series, bins=bins, labels=labels)


def bin_df(df, bins, quantile_binning=False):
    """
    Bins each column in the given DataFrame
    :param df: DataFrame to bin
    :param bins: Number of bins to create.
    :param quantile_binning: Whether to use quantile based binning.
    :return: DataFrame with additional binned category columns.
    """
    new_df = pd.DataFrame(df[[]])
    new_columns = []
    for col in df.columns:
        new_col = '{}_{}_q_bins' if quantile_binning else '{}_{}_bins'
        new_col = new_col.format(col, bins)
        new_columns.append(new_col)
        new_df[new_col.format(col)] = bin_series(df[col], bins, quantile_binning)
    return new_df, new_columns


def data_window_reduction(df, time_column, target_column,
                          x_win_size=pd.Timedelta('3 days 12 hours'),
                          y_win_size=pd.Timedelta(1, unit='d'),
                          shift=pd.Timedelta(14, unit='h'),
                          percentile=0.95):
    """
    Reduces data based on a sliding window method.

    :param df: DataFrame to reduce
    :param time_column: name of the datetime object column in the DataFrame
    :param target_column: Column which is the target for predictions.
    :param x_win_size: Timedelta for the size of feature windows.
    :param y_win_size: Timedelta for the size of target windows.
    :param shift: Timedelta for the amount to shift windows by.
    :param percentile: float percentage of the value to extract.
        example: max = 1.0, min = 0.0, average = 0.5
    :return: Reduced DataFrame.
    """
    print("Segmenting...")
    x_windows, y_windows = segment_dataset(df, time_column, x_win_size=x_win_size, y_win_size=y_win_size, shift=shift)
    print("Extracting feature windows...")
    x_windows = extract_percentile(x_windows, time_column, percentile=percentile)
    print("Extracting target windows...")
    y_windows = extract_percentile(y_windows, time_column, percentile=percentile, debug=True)
    print("Combining extractions...")
    x_windows[target_column] = y_windows[target_column].values
    return x_windows


def extract_percentile(windows, time_column, percentile=0.95, debug=False):
    """
    Extracts the percentiles from the list of windowed DataFrames into a single DataFrame.

    :param windows: List of windowed DataFrames to be extracted.
    :param time_column: name of the datetime object column in the DataFrame
    :param percentile: float percentage of the value to extract.
        example: max = 1.0, min = 0.0, average = 0.5

    :return: datetimeIndexed DataFrame of percentiled windows.
    """
    extracted = pd.DataFrame()
    for df in windows:
        extracted = extracted.append(df.quantile(percentile, numeric_only=False))
    extracted[time_column + 'Index'] = extracted[time_column]
    return extracted.set_index(time_column + 'Index')


def segment_dataset(df, time_col,
                    x_win_size=pd.Timedelta(2, unit='d'),
                    y_win_size=pd.Timedelta(1, unit='d'),
                    shift=pd.Timedelta(1, unit='h')):
    """
    Segments the data set based on the parameters that are passed in.

    :param df: the data frame to segment into windows, must be indexed by datetime
    :param time_col: the name of the time column in the dataset
    :param x_win_size: Timedelta for the size of feature windows.
    :param y_win_size: Timedelta for the size of target windows.
    :param shift: Timedelta for the amount to shift windows by.

    :return: An array of Dataframes windowed for features and targets
    """
    segments = []
    targets = []
    start = df[time_col][0]
    end = df[time_col][len(df[time_col]) - 1]
    offset = pd.Timedelta(1, unit='s')  # to remove overlap between x and y
    while start + x_win_size + y_win_size <= end:
        segments.append(df[start:start + x_win_size])
        targets.append(df[start + x_win_size + offset: start + x_win_size + y_win_size])
        start += shift
    return segments, targets


def create_class_predictions(pred):
    """
    Obtains the guesses for the model
    """
    retval = np.array([])
    for row in pred:
        max_value = (-1, -1)
        for index, value in enumerate(row):
            if value > max_value[1]:
                max_value = (index, value)
        retval = np.append(retval, max_value[0])
    return retval


def save_model(model, model_name, model_version):
    """
    Saves the model withe the specified parameters to the path located at 
    ./../../saved_models/<MODEL_NAME>/<MODEL_VERSION>
    
    @param model - the model to be saved
    @param model_name - the name you would want to model to be saved as
    @param model_versiuon - the version of the model.
    """

    # ignoring dropout for deployment
    K.set_learning_phase(0)

    # Set a file path to save the model in.
    tf_path = "./../../saved_models/{}/{}".format(model_name, model_version)

    # Get the session from the Keras back-end to save the model in TF format.
    with K.get_session() as sess:
        tf.saved_model.simple_save(sess, tf_path, inputs={'input': model.input},
                                   outputs={t.name: t for t in model.outputs})


def create_time_of_day(x):
    """
    creates a time Category that will correlate to the Datetime object that is passed in
    
    :param x: the Datetime object to create the time of day for
    
    :return: the string representing the time of day.
    """
    retval = ''
    if x.hour >= 22 or x.hour <= 4:
        retval = 'night'
    elif x.hour <= 6:
        retval = 'dawn'
    elif x.hour <= 10:
        retval = 'morning'
    elif x.hour <= 14:
        retval = 'afternoon'
    elif x.hour <= 18:
        retval = 'dusk'
    else:
        retval = 'evening'
    return retval


def round_time(dt, round_to=900):
    """
    Round a date time object to any time lapse in seconds
    :param dt: the datetime.datetime object to be rounded
    :param round_to: The closes number of seconds to round to, default 15 minutes
    :return: The rounded datetime object to the roundTo time
    """
    seconds = (dt.replace(tzinfo=None) - dt.min).seconds
    rounding = (seconds + round_to / 2) // round_to * round_to
    return dt + datetime.timedelta(0, rounding - seconds, -dt.microsecond)


def extract_weather_data(filename):
    """
    extracts the weather data from the file name
    :param filename: the file name that contains the ISD weather station data
    :return: an array of entries from the file
    """
    with open(filename) as file:
        contents = file.readlines()
    contents = [SurfaceStationReading(x) for x in contents]
<<<<<<< HEAD
    return contents
=======
    return contents


def _apply_dictionary(value, dict):
    """

    Helper method to be used when bucketing columns. This function applies the dictionary (dict) to the specific
    'value' value in the. The dictionary must have all basis covered or check in order to be completed.
    :param value: The value to have to categorize
    :param dict: The dictionary to be applied.
    :return: the category of the value
    """

    for key in dict.keys():
        ret_val = dict[key](value)
        if ret_val is not None:
            return ret_val


def bucket_column(df, column, dictionary, name=''):
    """
    Buckets the specific column in the DataFrame

    :param df: the DataFrame to bucket
    :param column: the column of the DataFrame to bucket
    :param dictionary: the dictionary with the conditionals within. all conditions met to guarantee the working as
                        intended
    :param name: the name to be appended to the column.

    :return: the altered DataFrame with a new column of 'column' (passed in) + '_bucket' if the name of the column was
            was not specified; Otherwise just the name that was passed in.
    """

    if name != '':
        df[name] = df[column].apply(_apply_dictionary, args=(dictionary,)).astype('category')
    else:
        df[column + '_bucket'] = df[column].apply(_apply_dictionary, args=(dictionary,)).astype('category')
>>>>>>> 7c46b261
<|MERGE_RESOLUTION|>--- conflicted
+++ resolved
@@ -250,9 +250,6 @@
     with open(filename) as file:
         contents = file.readlines()
     contents = [SurfaceStationReading(x) for x in contents]
-<<<<<<< HEAD
-    return contents
-=======
     return contents
 
 
@@ -289,5 +286,4 @@
     if name != '':
         df[name] = df[column].apply(_apply_dictionary, args=(dictionary,)).astype('category')
     else:
-        df[column + '_bucket'] = df[column].apply(_apply_dictionary, args=(dictionary,)).astype('category')
->>>>>>> 7c46b261
+        df[column + '_bucket'] = df[column].apply(_apply_dictionary, args=(dictionary,)).astype('category')