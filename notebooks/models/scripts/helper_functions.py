import numpy as np
import pandas as pd
from keras import backend as K
import matplotlib.pyplot as plt
import seaborn as sns
import scripts.logistic_regression_functions as lrf


def create_correlation_plots(dataframe, target, figsize=(10, 50)):
    """
    Creates a series of numpy correlation plots between all numerical columns and the target column.

    :param dataframe: DataFrame to plot.
    :param target: Target column to compare with.
    :param figsize: Size of each plot.
    :return: matplot lib subplots.
    """
    numerical_columns = []
    for col in dataframe.columns:
        if lrf.is_numerical(dataframe[col]):
            numerical_columns.append(col)
    f, axes = plt.subplots(nrows=len(numerical_columns), ncols=1, figsize=figsize)
    for i, col in enumerate(numerical_columns):
        a = dataframe[target]
        b = dataframe[col]
        a = (a - a.mean()) / (a.std() * len(a))
        b = (b - b.mean()) / (b.std())
        data = np.correlate(a, b, mode='full')
        # data = data / len(data)
        data = data[-len(dataframe[target]):]
        temp_column = '{} : {} Correlation'.format(target, col)
        day_ratio = 15 / 60 / 24
        days = [i * day_ratio for i in range(0, len(dataframe[target]))]
        temp = pd.DataFrame({temp_column: data,
                             "Elapsed Days": days})
        temp.plot(ax=axes[i], title=temp_column, x="Elapsed Days", y=temp_column)
    plt.tight_layout()


def show_graphs(dataframe, target):
    """
    Plots graphs for each variable vs the target in the dataframe.
    :param dataframe: The dataframe that will need to need to get the coorilation graphs for
    :param target: The entire dataframe column of the target variable that will need to find the coorliation for
    """
    f, axes = plt.subplots(nrows=len(dataframe.columns), ncols=1, figsize=(10, 50))
    plt.subplots_adjust(hspace=1)
    for i, col in enumerate(dataframe.columns):
        if lrf.is_numerical(dataframe[col]):
            dataframe[col].plot(ax=axes[i], title=col, color='b')
            axe = axes[i].twinx()
            dataframe[target].plot(ax=axe, color='r')
            lines, labels = axes[i].get_legend_handles_labels()
            lines2, labels2 = axe.get_legend_handles_labels()
            axe.legend(lines + lines2, labels + labels2, loc="best")
        else:
            sns.boxplot(data=dataframe, x=col, y=target, ax=axes[i])


def bin_series(series, bins, quantile_binning=False):
    """
    Bins a series into categories.

    :param series: Series to be binned.
    :param bins: Number of bins to create.
    :param quantile_binning: Whether to use quantile based binning.
    :return: Binned Series object
    """
    if quantile_binning:
        labels = [str(x) for x in set(pd.qcut(series, q=bins))]
        return pd.qcut(series, q=bins, labels=labels)
    else:
        labels = [str(x) for x in set(pd.cut(series, bins=bins))]
        return pd.cut(series, bins=bins, labels=labels)


def bin_df(df, bins, quantile_binning=False):
    """
    Bins each column in the given DataFrame
    :param df: DataFrame to bin
    :param bins: Number of bins to create.
    :param quantile_binning: Whether to use quantile based binning.
    :return: DataFrame with additional binned category columns.
    """
    new_df = pd.DataFrame(df[[]])
    new_columns = []
    for col in df.columns:
        new_col = '{}_{}_q_bins' if quantile_binning else '{}_{}_bins'
        new_col = new_col.format(col, bins)
        new_columns.append(new_col)
        new_df[new_col.format(col)] = bin_series(df[col], bins, quantile_binning)
    return new_df, new_columns


def data_window_reduction(df, time_column, target_column,
                          x_win_size=pd.Timedelta('3 days 12 hours'),
                          y_win_size=pd.Timedelta(1, unit='d'),
                          shift=pd.Timedelta(14, unit='h'),
                          percentile=0.95):
    """
    Reduces data based on a sliding window method.

    :param df: DataFrame to reduce
    :param time_column: name of the datetime object column in the DataFrame
    :param target_column: Column which is the target for predictions.
    :param x_win_size: Timedelta for the size of feature windows.
    :param y_win_size: Timedelta for the size of target windows.
    :param shift: Timedelta for the amount to shift windows by.
    :param percentile: float percentage of the value to extract.
        example: max = 1.0, min = 0.0, average = 0.5
    :return: Reduced DataFrame.
    """
    print("Segmenting...")
    x_windows, y_windows = segment_dataset(df, time_column, x_win_size=x_win_size, y_win_size=y_win_size, shift=shift)
    print("Extracting feature windows...")
    x_windows = extract_percentile(x_windows, time_column, percentile=percentile)
    print("Extracting target windows...")
    y_windows = extract_percentile(y_windows, time_column, percentile=percentile, debug=True)
    print("Combining extractions...")
    x_windows[target_column] = y_windows[target_column].values
    return x_windows



def extract_percentile(windows, time_column, percentile=0.95, debug=False):
    """
    Extracts the percentiles from the list of windowed DataFrames into a single DataFrame.

    :param windows: List of windowed DataFrames to be extracted.
    :param time_column: name of the datetime object column in the DataFrame
        linear: i + (j - i) * fraction, where fraction is the fractional part of the index surrounded by i and j.
        lower: i.
        higher: j.
        nearest: i or j whichever is nearest.
        midpoint: (i + j) / 2.
    :param percentile: float percentage of the value to extract.
        example: max = 1.0, min = 0.0, average = 0.5

    :return: datetimeIndexed DataFrame of percentiled windows.
    """
    extracted = pd.DataFrame()
    for df in windows:
        extracted = extracted.append(df.quantile(percentile, numeric_only=False))
    extracted[time_column + 'Index'] = extracted[time_column]
    return extracted.set_index(time_column + 'Index')


def segment_dataset(df, time_col,
                    x_win_size=pd.Timedelta(2, unit='d'),
                    y_win_size=pd.Timedelta(1, unit='d'),
                    shift=pd.Timedelta(1, unit='h')):
    """
    Segments the data set based on the parameters that are passed in.

    :param df: the data frame to segment into windows, must be indexed by datetime
    :param time_col: the name of the time column in the dataset
    :param x_win_size: Timedelta for the size of feature windows.
    :param y_win_size: Timedelta for the size of target windows.
    :param shift: Timedelta for the amount to shift windows by.

    :return: An array of Dataframes windowed for features and targets
    """
    segments = []
    targets = []
    start = df[time_col][0]
    end = df[time_col][len(df[time_col]) - 1]
    offset = pd.Timedelta(1, unit='s')  # to remove overlap between x and y
    while start + x_win_size + y_win_size <= end:
        segments.append(df[start:start + x_win_size])
        targets.append(df[start + x_win_size + offset: start + x_win_size + y_win_size])
        start += shift
    return segments, targets


def create_class_predictions(pred):
    """
    Obtains the guesses for the model
    """
    retval = np.array([])
    for row in pred:
        max_value = (-1, -1)
        for index, value in enumerate(row):
            if value > max_value[1]:
                max_value = (index, value)
        retval = np.append(retval, max_value[0])
    return retval


def save_model(model, model_name, model_version):
    """
    Saves the model withe the specified parameters to the path located at 
    ./../../saved_models/<MODEL_NAME>/<MODEL_VERSION>
    
    @param model - the model to be saved
    @param model_name - the name you would want to model to be saved as
    @param model_versiuon - the version of the model.
    """

    # ignoring dropout for deployment
    K.set_learning_phase(0)

    # Set a file path to save the model in.
    tf_path = "./../../saved_models/{}/{}".format(model_name, model_version)

    # Get the session from the Keras back-end to save the model in TF format.
    with K.get_session() as sess:
        tf.saved_model.simple_save(sess, tf_path, inputs={'input': model.input},
                                   outputs={t.name: t for t in model.outputs})


def create_time_of_day(x):
    """
    creates a time Category that will coorilate to the Datetime object that is passed in
    
    :param x: the Datetime object to create the time of day for
    
    :return: teh string representing the time of day.
    """
    retval = ''
    if x.hour >= 22 or x.hour <= 4:
        retval = 'night'
<<<<<<< HEAD
    elif x.hour <= 6:
=======
    elif x.hour <= 6: 
>>>>>>> e78156d1
        retval = 'dawn'
    elif x.hour <= 10:
        retval = 'morning'
    elif x.hour <= 14:
        retval = 'afternoon'
    elif x.hour <= 18:
        retval = 'dusk'
    else:
        retval = 'evening'
    return retval<|MERGE_RESOLUTION|>--- conflicted
+++ resolved
@@ -219,11 +219,7 @@
     retval = ''
     if x.hour >= 22 or x.hour <= 4:
         retval = 'night'
-<<<<<<< HEAD
-    elif x.hour <= 6:
-=======
     elif x.hour <= 6: 
->>>>>>> e78156d1
         retval = 'dawn'
     elif x.hour <= 10:
         retval = 'morning'
