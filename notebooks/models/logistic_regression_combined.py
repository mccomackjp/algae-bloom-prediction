# coding: utf-8

# This file was exported from a jupyter notebook for easier merging.

# # Logistic Regression Model

# ## Data Import And Cleaning

# In[1]:
print('############### {} ###############'.format('Data Import And Cleaning'))

import pandas as pd
import numpy as np
import datetime
from sklearn.linear_model import SGDClassifier
from sklearn.ensemble import RandomForestClassifier
import scripts.logistic_regression_functions as lrf
import scripts.helper_functions as hf
from functools import partial

# In[2]:


train_files = ['../../data/cleaned/utah_2017_vineyard.csv',
               '../../data/cleaned/utah_2017_marina.csv']

test_files = ['../../data/cleaned/utah_2018_marina.csv',
              '../../data/cleaned/utah_2018_bird.csv']

drop_columns = ['Chlorophyll ug/L', 'Chlorophyll RFU', 'Wiper Pos V',
                'Cable Pwr V', 'Battery V', 'Chlorophyll (ug/L)', 'FDOM RFU']

x_columns = ['Temp C', 'Sp Cond (uS/cm)', 'pH (mV)', 'pH', 'Turbidity (NTU)',
             'ODOSat%', 'ODO (mg/L)']

target_column = 'BGA-Phycocyanin RFU'

RFU_THRESHOLD = 1.2
train_index = 0
test_index = 0
# the operation to be used for math operations during training.
math_operation = partial(np.square)

# In[3]:


# Load the data
train_dfs = lrf.import_df_data(train_files, drop_columns)
test_dfs = lrf.import_df_data(test_files, drop_columns)

train_dfs[train_index].head()

# ## Use Datetime Index

# In[8]:
print('############### {} ###############'.format('Use Datetime Index'))

print(test_dfs[test_index].dtypes)
print(train_dfs[train_index].dtypes)

# In[9]:


# We will need to engineer a datetime column for our 2017 data

# Create a single datetime column from the strings provided in our csv's
for i in range(0, len(train_dfs)):
    timestamp = train_dfs[i]['Date (mm.dd.yyyy)'] + ' ' + train_dfs[i]['Time 24hr']
    timestamp = pd.to_datetime(timestamp)
    train_dfs[i]['timestamp'] = timestamp
    train_dfs[i]['datetime'] = timestamp
    train_dfs[i] = train_dfs[i].set_index('timestamp')
    train_dfs[i] = train_dfs[i].drop(columns=['Date (mm.dd.yyyy)', 'Time 24hr'])
train_dfs[train_index].head()

# In[10]:


# Now to datetime index our 2018 data
for i in range(0, len(test_dfs)):
    timestamp = pd.to_datetime(test_dfs[i]['Time America/Boise UTC-06:00'])
    test_dfs[i]['timestamp'] = timestamp
    test_dfs[i]['datetime'] = timestamp
    test_dfs[i] = test_dfs[i].set_index('timestamp')
    test_dfs[i] = test_dfs[i].drop(columns=['Time America/Boise UTC-06:00'])
test_dfs[test_index].head()

# ## Fill missing values
# 

# In[11]:
print('############### {} ###############'.format('Fill missing values'))

# Fill all missing values with the mean
for df in test_dfs + train_dfs:
    for column in df.columns:
        number_null = np.sum(df[column].isnull())
        column_length = len(df[column])
        print('{} percent null: {:.1f}%'.format(
            column, (number_null / column_length) * 100))
        if number_null > 0:
            print("Filling {} with mean: {}\n".format(column, df[column].mean()))
            df[column] = df[column].fillna(df[column].mean())

# ## Add relative columns

# In[12]:
print('############### {} ###############'.format('Add relative columns'))

relative_names = [col + '_relative' for col in x_columns]
for i in range(0, len(train_dfs)):
    train_dfs[i][relative_names] = train_dfs[i][x_columns] - train_dfs[i][x_columns].mean()
    test_dfs[i][relative_names] = test_dfs[i][x_columns] - test_dfs[i][x_columns].mean()
train_dfs[train_index].head()

# ## Add Weather Data

# In[13]:
print('############### {} ###############'.format('Add Weather Data'))

# Import And Clean Weather Data
weather = pd.read_csv('../../data/cleaned/daily_weather_metric_2017_2018.csv')

# Find out how much of the data is missing for each column.
drop_columns = []
missing_threshold = .05
for column in weather.columns:
    number_null = np.sum(weather[column].isnull())
    column_length = len(weather[column])
    should_drop_column = (number_null / column_length) > missing_threshold
    print('{} percent null: {:.1f}%'.format(column, (number_null / column_length) * 100))
    if should_drop_column:
        drop_columns.append(column)
print('dropping columns: {}'.format(drop_columns))
weather = weather.drop(drop_columns, axis=1)

# Drop the columns we will not be using.
weather = weather.drop(columns=['STATION', 'NAME', 'LATITUDE', 'LONGITUDE', 'ELEVATION', 'TOBS'])

weather['DATE'] = pd.to_datetime(weather['DATE'])
# Set a datetime index for convenience
weather['timestamp'] = weather['DATE']
weather = weather.set_index('timestamp')
print(weather.dtypes)

weather['DATE'] = weather['DATE'].apply(lambda x: x.date())

# In[14]:


# Add the weather data to our training/testing sets
count = 0
total = len(train_dfs + test_dfs)
for df in train_dfs + test_dfs:
    count += 1
    print("starting dataframe {}/{}".format(count, total))
    for column in weather.drop(columns='DATE').columns:
        print("adding series for column:", column)
        values = []
        old_datetime = None
        value = None
        for d in df['datetime']:
            d = d.date()
            if d != old_datetime:
                old_datetime = d
                value = weather[weather['DATE'] == d][column]
            values.append(value.values[0] if len(value.values) > 0 else np.nan)
        df[column] = values

# ### Adding the Wind to weather
# 

# In[15]:
print('############### {} ###############'.format('Adding the Wind to weather'))

weather_files = ['../../data/raw_data/weather/provo_airport_2017', '../../data/raw_data/weather/provo_airport_2018']
# the array to store the readings in
contents = []

# Extract the weather data in the ISD format
for file in weather_files:
    contents.append(hf.extract_weather_data(file))

# In[16]:


# the dfs containing the wind information for the readings.
wind_frame_2017 = pd.DataFrame(columns=["angle", "speed"])
wind_frame_2018 = pd.DataFrame(columns=["angle", "speed"])

wind_frames = [wind_frame_2017, wind_frame_2018]
for i in range(len(contents)):
    wind_dict = {}
    for reading in contents[i]:
        reading.GPO_timestamp = hf.round_time(reading.GPO_timestamp)

        # no key value made yet
        if reading.GPO_timestamp not in wind_dict.keys():
            # check to see if the readings are valid
            # Sets them to 'invalid' so that when we inpute them it can be handled
            if reading.WO_wind_angle == '999':
                reading.WO_wind_angle = np.nan
            else:
                reading.WO_wind_angle = int(reading.WO_wind_angle)
            if reading.WO_wind_speed == '9999':
                reading.WO_wind_speed = np.nan
            else:
                reading.WO_wind_speed = int(reading.WO_wind_speed)
            wind_dict[reading.GPO_timestamp] = [reading.WO_wind_angle, reading.WO_wind_speed]
    wind_frames[i] = pd.DataFrame.from_dict(wind_dict, orient='index')
    wind_frames[i] = wind_frames[i].rename(columns={0: 'Wind Angle', 1: 'Wind Speed'})

# In[17]:


# we need to join the wind data now to the existing dataframes, but the dont care about

for i in range(len(train_dfs)):
    # train dfs is the 2017 data set so we need to set the wind frame to that 
    # dataset
    train_dfs[i] = train_dfs[i].join(wind_frames[0])
for i in range(len(test_dfs)):
    # test dfs is the 2018 data set so we need to set the wind frame to that
    # dataset
    test_dfs[i] = test_dfs[i].join(wind_frames[1])

for i in range(len(train_dfs)):
    train_dfs[i]['Wind Angle'] = train_dfs[i]['Wind Angle'].interpolate(limit_direction='both')
    train_dfs[i]['Wind Speed'] = train_dfs[i]['Wind Speed'].interpolate(limit_direction='both')
for i in range(len(test_dfs)):
    # test dfs is the 2018 data set so we need to set the wind frame to that dataset
    test_dfs[i]['Wind Angle'] = test_dfs[i]['Wind Angle'].interpolate(limit_direction='both')
    test_dfs[i]['Wind Speed'] = test_dfs[i]['Wind Speed'].interpolate(limit_direction='both')


# Create Window Slice Features
print('############### {} ###############'.format('Window Slice Features'))

x_win_size = pd.Timedelta('28 days')
num_slices = 4
custom_x_win = x_win_size / num_slices
print("x win size:", x_win_size)
print("Custom x win:", custom_x_win)
custom_params = {}
slice_columns = []
for df in test_dfs + train_dfs:
    for col in x_columns:
        for i in range(num_slices):
            new_col = col + "_slice_" + str(i + 1)
            df[new_col] = df[col].copy()
            # Create a custom parameter for each feature
            current_slice = num_slices - i
            separation = current_slice - 1
            custom_params[new_col] = {
                'x_win_size': custom_x_win,
                'separation': separation * custom_x_win}
            slice_columns.append(new_col)
print(train_dfs[test_index].head(5))

# ## Extract Windows
# 

# In[19]:
print('############### {} ###############'.format('Extract Windows'))

presegmented_plot = pd.DataFrame(
    {'BGA RFU': train_dfs[train_index][target_column],
     'Bloom Threshold': np.full(train_dfs[train_index].count()[0], RFU_THRESHOLD)})

# Segment each data frame
percentiles = [0.0, 0.5, 1.0]
for i in range(0, len(train_dfs)):
    print("Windowizing 2017 data set:", i)
    train_dfs[i] = hf.windowize(
<<<<<<< HEAD
        train_dfs[i], 'datetime', target_column, x_win_size=x_win_size, custom_parameters=custom_params)
    print("Windowizing 2018 data set:", i)
    test_dfs[i] = hf.windowize(
        test_dfs[i], 'datetime', target_column, x_win_size=x_win_size, custom_parameters=custom_params)
=======
        train_dfs[i], 'datetime', target_column, feature_percentiles=percentiles)
    print("Windowizing 2018 data set:", i)
    test_dfs[i] = hf.windowize(
        test_dfs[i], 'datetime', target_column, feature_percentiles=percentiles)
>>>>>>> 62b38d3f
    print()

to_drop = [target_column, 'datetime']
to_drop += ['datetime_{}'.format(p) for p in percentiles]
x_columns = train_dfs[0].drop(columns=to_drop).columns.values.tolist()
print("new x_columns:", x_columns)

# ## Bucket/Bin Features
# 
# ### Bin all numerical data

# In[21]:
print('############### {} ###############'.format('Bucket/Bin Features'))

bins = 3
drop_columns = []
new_columns = []
quantile_binning = False

# drop columns that don't have enough data variation to meet the required boundaries for binning.
for col in x_columns:
    for df in train_dfs + test_dfs:
        try:
            hf.bin_df(df[[col]], bins, quantile_binning)
        except ValueError:
            print("Could not bin {} with {} # of bins".format(col, bins))
            drop_columns.append(col)

for i in range(0, len(train_dfs)):
    temp = train_dfs[i][x_columns].drop(columns=drop_columns)
    binned, b_cols = hf.bin_df(temp, bins, quantile_binning)
    new_columns += b_cols
    train_dfs[i] = pd.concat([train_dfs[i], binned], axis='columns')

# add binned categories for testing sets
for i in range(0, len(test_dfs)):
    temp = test_dfs[i][x_columns].drop(columns=drop_columns)
    binned, b_cols = hf.bin_df(temp, bins, quantile_binning)
    new_columns += b_cols
    test_dfs[i] = pd.concat([test_dfs[i], binned], axis='columns')
print(test_dfs[test_index].dtypes)

# Add the new columns to x columns
x_columns = list(set(x_columns + new_columns))
print(x_columns)

# Add squared features
print('############### {} ###############'.format('Square Features'))
for i in range(len(train_dfs)):
    squared = lrf.apply_math_operation(train_dfs[i][x_columns], math_operation, "_squared")
    print("old train shape:", train_dfs[i].shape)
    train_dfs[i][squared.columns] = squared
    print("new train shape:", train_dfs[i].shape)

    squared = lrf.apply_math_operation(test_dfs[i][x_columns], math_operation, "_squared")
    print("old test shape:", test_dfs[i].shape)
    test_dfs[i][squared.columns] = squared
    print("new test shape:", test_dfs[i].shape)


# Add gradient features
print('############### {} ###############'.format('Gradient Features'))
for df in train_dfs + test_dfs:
    gradients = lrf.apply_math_operation(df[x_columns], np.gradient, '_gradient')
    df[gradients.columns] = gradients

# Add the new columns to x_columns
x_columns = list(set(x_columns + list(gradients.columns)))
x_columns = list(set(x_columns + list(squared.columns)))
x_columns = list(set(x_columns + slice_columns))

print(x_columns)

# ## Add Weather Categories

# In[22]:
print('############### {} ###############'.format('Add Weather Categories'))

# Add a rainy categories
for df in test_dfs + train_dfs:
    for p in percentiles:
        df['rained_{}'.format(p)] = df['PRCP_{}'.format(p)].apply(
            lambda x: 1 if x > 0 else 0).astype('category')

# add the weather columns to our x_columns
# Update x_columns
to_drop = [target_column, 'datetime']
to_drop += ['datetime_{}'.format(p) for p in percentiles]
x_columns = list(set(x_columns + train_dfs[0].drop(columns=to_drop).columns.values.tolist()))
print("new x_columns:", x_columns)

# ## Date Variables

# In[23]:
print('############### {} ###############'.format('Date Variables'))

# Add month and day variables to our dataframes
for df in train_dfs + test_dfs:
    df['month'] = df['datetime'].apply(lambda x: x.month)
    df['day'] = df['datetime'].apply(
        lambda x: (x - datetime.datetime(x.year, 1, 1)).days)

x_columns = list(set(x_columns + ['day', 'month']))

# Add Time of day Category

# In[24]:
print('############### {} ###############'.format('Add Time of day Category'))

for df in train_dfs + test_dfs:
    df['time of day'] = df['datetime'].apply(hf.create_time_of_day).astype('category')
x_columns.append('time of day')
train_dfs[train_index].head()

# ## Logistic Regression Model
# ### Null Model

# In[26]:
print('############### {} ###############'.format('Logistic Regression Model'))
print('############### {} ###############'.format('Null Model'))

lrf.add_target_column(train_dfs + test_dfs, threshold=RFU_THRESHOLD)

# In[27]:

# Combine data sets
print('############### {} ###############'.format('Combine Data Sets'))
train = train_dfs[0].append(train_dfs[1])
test = test_dfs[0].append(test_dfs[1])

# The null model's performance
max_iter = 25000
loss = "log"
model = SGDClassifier(max_iter=max_iter, loss=loss)
accuracy, recall, precision, cm, _, _, _ = lrf.train_model(
    model, train, test, x_columns, 'bloom', null_model=True)
print("Accuracy", accuracy)
print("Recall:", recall)
print("Precision", precision)
print("Confusion Matrix:\n", cm)
print("columns:", train.columns)

# ### All variables model

# In[28]:
print('############### {} ###############'.format('All variables model'))

# All variables model performance
max_iter = 25000
loss = "log"
model = SGDClassifier(max_iter=max_iter, loss=loss)
accuracy, recall, precision, cm, _, _, _ = lrf.train_model(
    model, train, test, x_columns, 'bloom')
print("Accuracy", accuracy)
print("Recall:", recall)
print("Precision", precision)
print("Confusion Matrix:\n", cm)
print("columns:", x_columns)

<<<<<<< HEAD
# ### Best model to date

# In[29]:
print('############### {} ###############'.format('Best model to date'))


max_iter = 25000
loss = "log"
base_columns = ['ODOSat%', 'ODO (mg/L)', 'pH', 'Temp C', 'Sp Cond (uS/cm)']
model = SGDClassifier(max_iter=max_iter, loss=loss)
accuracy, recall, precision, cm, _, _, _ = lrf.train_model(
    model, train, test, base_columns, 'bloom')
print("Accuracy", accuracy)
print("Recall:", recall)
print("Precision", precision)
print("Confusion Matrix:\n", cm)
print("columns:", base_columns)

=======
>>>>>>> 62b38d3f
# ### Greedy Model

# In[30]:
print('############### {} ###############'.format('Greedy Model'))

max_iter = 25000
loss = "log"
model = SGDClassifier(max_iter=max_iter, loss=loss)
# Sort columns by accuracy
sorted_columns = lrf.sort_columns_by_metric(model, train,
                                            test,
                                            x_columns,
                                            'bloom')

# In[31]:


# create greedy model
model = SGDClassifier(max_iter=max_iter, loss=loss)

accuracy, recall, precision, cm, predictions, predictions_prob, model = lrf.greedy_model(
    model, train, test, x_columns,
    'bloom', sorted_columns)

# In[32]:


# Print the ROC curve.
predictions = [x[1] for x in predictions_prob]
lrf.roc_plot(test[['bloom']].values, predictions)

<<<<<<< HEAD
# ### Greedy Model With Base Columns

# In[33]:
print('############### {} ###############'.format('Base Columns Greedy Model'))


# create greedy model
model = SGDClassifier(max_iter=max_iter, loss=loss)

accuracy, recall, precision, cm, predictions, predictions_prob, model = lrf.greedy_model(
    model, train, test, x_columns,
    'bloom', sorted_columns, base_columns)

=======
>>>>>>> 62b38d3f
# ## Random Forest Model

# In[34]:
print('############### {} ###############'.format('Random Forest Model'))

# All Inputs
model = RandomForestClassifier(n_estimators=100)
accuracy, recall, precision, cm, predictions, predictions_prob, model = lrf.train_model(
    model, train, test, x_columns, 'bloom')
print("Accuracy", accuracy)
print("Recall:", recall)
print("Precision", precision)
print("Confusion Matrix:\n", cm)

# In[35]:


# Print the ROC curve.
predictions = [x[1] for x in predictions_prob]
<<<<<<< HEAD
lrf.roc_plot(test[['bloom']].values, predictions)
=======
lrf.roc_plot(test_dfs[test_index][['bloom']].values, predictions)

# ## Greedy Random Forest Model

# In[38]:
print('############### {} ###############'.format('Greedy Random Forest Model'))

model = RandomForestClassifier(n_estimators=100)
sorted_columns = lrf.sort_columns_by_metric(model, train_dfs[train_index],
                                            test_dfs[test_index],
                                            x_columns,
                                            'bloom')
accuracy, recall, precision, cm, predictions, predictions_prob, model = lrf.greedy_model(
    model, train_dfs[train_index], test_dfs[test_index], x_columns,
    'bloom', sorted_columns)
>>>>>>> 62b38d3f
<|MERGE_RESOLUTION|>--- conflicted
+++ resolved
@@ -272,17 +272,10 @@
 for i in range(0, len(train_dfs)):
     print("Windowizing 2017 data set:", i)
     train_dfs[i] = hf.windowize(
-<<<<<<< HEAD
-        train_dfs[i], 'datetime', target_column, x_win_size=x_win_size, custom_parameters=custom_params)
+        train_dfs[i], 'datetime', target_column, x_win_size=x_win_size, custom_parameters=custom_params, feature_percentiles=percentiles)
     print("Windowizing 2018 data set:", i)
     test_dfs[i] = hf.windowize(
-        test_dfs[i], 'datetime', target_column, x_win_size=x_win_size, custom_parameters=custom_params)
-=======
-        train_dfs[i], 'datetime', target_column, feature_percentiles=percentiles)
-    print("Windowizing 2018 data set:", i)
-    test_dfs[i] = hf.windowize(
-        test_dfs[i], 'datetime', target_column, feature_percentiles=percentiles)
->>>>>>> 62b38d3f
+        test_dfs[i], 'datetime', target_column, x_win_size=x_win_size, custom_parameters=custom_params, feature_percentiles=percentiles)
     print()
 
 to_drop = [target_column, 'datetime']
@@ -342,7 +335,6 @@
     test_dfs[i][squared.columns] = squared
     print("new test shape:", test_dfs[i].shape)
 
-
 # Add gradient features
 print('############### {} ###############'.format('Gradient Features'))
 for df in train_dfs + test_dfs:
@@ -352,7 +344,6 @@
 # Add the new columns to x_columns
 x_columns = list(set(x_columns + list(gradients.columns)))
 x_columns = list(set(x_columns + list(squared.columns)))
-x_columns = list(set(x_columns + slice_columns))
 
 print(x_columns)
 
@@ -442,27 +433,6 @@
 print("Confusion Matrix:\n", cm)
 print("columns:", x_columns)
 
-<<<<<<< HEAD
-# ### Best model to date
-
-# In[29]:
-print('############### {} ###############'.format('Best model to date'))
-
-
-max_iter = 25000
-loss = "log"
-base_columns = ['ODOSat%', 'ODO (mg/L)', 'pH', 'Temp C', 'Sp Cond (uS/cm)']
-model = SGDClassifier(max_iter=max_iter, loss=loss)
-accuracy, recall, precision, cm, _, _, _ = lrf.train_model(
-    model, train, test, base_columns, 'bloom')
-print("Accuracy", accuracy)
-print("Recall:", recall)
-print("Precision", precision)
-print("Confusion Matrix:\n", cm)
-print("columns:", base_columns)
-
-=======
->>>>>>> 62b38d3f
 # ### Greedy Model
 
 # In[30]:
@@ -487,29 +457,7 @@
     model, train, test, x_columns,
     'bloom', sorted_columns)
 
-# In[32]:
-
-
-# Print the ROC curve.
-predictions = [x[1] for x in predictions_prob]
-lrf.roc_plot(test[['bloom']].values, predictions)
-
-<<<<<<< HEAD
-# ### Greedy Model With Base Columns
-
-# In[33]:
-print('############### {} ###############'.format('Base Columns Greedy Model'))
-
-
-# create greedy model
-model = SGDClassifier(max_iter=max_iter, loss=loss)
-
-accuracy, recall, precision, cm, predictions, predictions_prob, model = lrf.greedy_model(
-    model, train, test, x_columns,
-    'bloom', sorted_columns, base_columns)
-
-=======
->>>>>>> 62b38d3f
+
 # ## Random Forest Model
 
 # In[34]:
@@ -524,15 +472,6 @@
 print("Precision", precision)
 print("Confusion Matrix:\n", cm)
 
-# In[35]:
-
-
-# Print the ROC curve.
-predictions = [x[1] for x in predictions_prob]
-<<<<<<< HEAD
-lrf.roc_plot(test[['bloom']].values, predictions)
-=======
-lrf.roc_plot(test_dfs[test_index][['bloom']].values, predictions)
 
 # ## Greedy Random Forest Model
 
@@ -540,11 +479,6 @@
 print('############### {} ###############'.format('Greedy Random Forest Model'))
 
 model = RandomForestClassifier(n_estimators=100)
-sorted_columns = lrf.sort_columns_by_metric(model, train_dfs[train_index],
-                                            test_dfs[test_index],
-                                            x_columns,
-                                            'bloom')
 accuracy, recall, precision, cm, predictions, predictions_prob, model = lrf.greedy_model(
-    model, train_dfs[train_index], test_dfs[test_index], x_columns,
-    'bloom', sorted_columns)
->>>>>>> 62b38d3f
+    model, train, test, x_columns,
+    'bloom', sorted_columns)